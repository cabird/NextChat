import { EmojiStyle } from "emoji-picker-react";
import { showToast } from "./components/ui-lib";
import Locale from "./locales";

export function trimTopic(topic: string) {
  return topic.replace(/[，。！？”“"、,.!?]*$/, "");
}

export async function copyToClipboard(text: string) {
<<<<<<< HEAD
  if (navigator.clipboard) {
    navigator.clipboard.writeText(text).catch((err) => {
      console.error("Failed to copy: ", err);
    });
  } else {
=======
  try {
    await navigator.clipboard.writeText(text);
  } catch (error) {
>>>>>>> 4d675c11
    const textArea = document.createElement("textarea");
    textArea.value = text;
    document.body.appendChild(textArea);
    textArea.focus();
    textArea.select();
    try {
      document.execCommand("copy");
<<<<<<< HEAD
      console.log("Text copied to clipboard");
    } catch (err) {
      console.error("Failed to copy: ", err);
=======
    } catch (error) {
      showToast(Locale.Copy.Failed);
>>>>>>> 4d675c11
    }
  } finally {
    showToast(Locale.Copy.Success);
  }
}

export function downloadAs(text: string, filename: string) {
  const element = document.createElement("a");
  element.setAttribute(
    "href",
    "data:text/plain;charset=utf-8," + encodeURIComponent(text),
  );
  element.setAttribute("download", filename);

  element.style.display = "none";
  document.body.appendChild(element);

  element.click();

  document.body.removeChild(element);
}

export function isIOS() {
  const userAgent = navigator.userAgent.toLowerCase();
  return /iphone|ipad|ipod/.test(userAgent);
}

export function isMobileScreen() {
  return window.innerWidth <= 600;
}

export function selectOrCopy(el: HTMLElement, content: string) {
  const currentSelection = window.getSelection();

  if (currentSelection?.type === "Range") {
    return false;
  }

  copyToClipboard(content);

  return true;
}

export function queryMeta(key: string, defaultValue?: string): string {
  let ret: string;
  if (document) {
    const meta = document.head.querySelector(
      `meta[name='${key}']`,
    ) as HTMLMetaElement;
    ret = meta?.content ?? "";
  } else {
    ret = defaultValue ?? "";
  }

  return ret;
}

let currentId: string;
export function getCurrentVersion() {
  if (currentId) {
    return currentId;
  }

  currentId = queryMeta("version");

  return currentId;
}

export function getEmojiUrl(unified: string, style: EmojiStyle) {
  return `https://cdn.staticfile.org/emoji-datasource-apple/14.0.0/img/${style}/64/${unified}.png`;
}<|MERGE_RESOLUTION|>--- conflicted
+++ resolved
@@ -7,17 +7,9 @@
 }
 
 export async function copyToClipboard(text: string) {
-<<<<<<< HEAD
-  if (navigator.clipboard) {
-    navigator.clipboard.writeText(text).catch((err) => {
-      console.error("Failed to copy: ", err);
-    });
-  } else {
-=======
   try {
     await navigator.clipboard.writeText(text);
   } catch (error) {
->>>>>>> 4d675c11
     const textArea = document.createElement("textarea");
     textArea.value = text;
     document.body.appendChild(textArea);
@@ -25,14 +17,8 @@
     textArea.select();
     try {
       document.execCommand("copy");
-<<<<<<< HEAD
-      console.log("Text copied to clipboard");
-    } catch (err) {
-      console.error("Failed to copy: ", err);
-=======
     } catch (error) {
       showToast(Locale.Copy.Failed);
->>>>>>> 4d675c11
     }
   } finally {
     showToast(Locale.Copy.Success);
