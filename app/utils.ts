import { useEffect, useState } from "react";
import { showToast } from "./components/ui-lib";
import Locale from "./locales";
import { RequestMessage } from "./client/api";

export function trimTopic(topic: string) {
  // Fix an issue where double quotes still show in the Indonesian language
  // This will remove the specified punctuation from the end of the string
  // and also trim quotes from both the start and end if they exist.
  return (
    topic
      // fix for gemini
      .replace(/^["“”*]+|["“”*]+$/g, "")
      .replace(/[，。！？”“"、,.!?*]*$/, "")
  );
}

export async function copyToClipboard(text: string) {
  try {
    if (window.__TAURI__) {
      window.__TAURI__.writeText(text);
    } else {
      await navigator.clipboard.writeText(text);
    }

    showToast(Locale.Copy.Success);
  } catch (error) {
    const textArea = document.createElement("textarea");
    textArea.value = text;
    document.body.appendChild(textArea);
    textArea.focus();
    textArea.select();
    try {
      document.execCommand("copy");
      showToast(Locale.Copy.Success);
    } catch (error) {
      showToast(Locale.Copy.Failed);
    }
    document.body.removeChild(textArea);
  }
}

export async function downloadAs(text: string, filename: string) {
  if (window.__TAURI__) {
    const result = await window.__TAURI__.dialog.save({
      defaultPath: `${filename}`,
      filters: [
        {
          name: `${filename.split(".").pop()} files`,
          extensions: [`${filename.split(".").pop()}`],
        },
        {
          name: "All Files",
          extensions: ["*"],
        },
      ],
    });

    if (result !== null) {
      try {
        await window.__TAURI__.fs.writeTextFile(result, text);
        showToast(Locale.Download.Success);
      } catch (error) {
        showToast(Locale.Download.Failed);
      }
    } else {
      showToast(Locale.Download.Failed);
    }
  } else {
    const element = document.createElement("a");
    element.setAttribute(
      "href",
      "data:text/plain;charset=utf-8," + encodeURIComponent(text),
    );
    element.setAttribute("download", filename);

    element.style.display = "none";
    document.body.appendChild(element);

    element.click();

    document.body.removeChild(element);
  }
}

export function compressImage(file: File, maxSize: number): Promise<string> {
  return new Promise((resolve, reject) => {
    const reader = new FileReader();
    reader.onload = (readerEvent: any) => {
      const image = new Image();
      image.onload = () => {
        let canvas = document.createElement("canvas");
        let ctx = canvas.getContext("2d");
        let width = image.width;
        let height = image.height;
        let quality = 0.9;
        let dataUrl;

        do {
          canvas.width = width;
          canvas.height = height;
          ctx?.clearRect(0, 0, canvas.width, canvas.height);
          ctx?.drawImage(image, 0, 0, width, height);
          dataUrl = canvas.toDataURL("image/jpeg", quality);

          if (dataUrl.length < maxSize) break;

          if (quality > 0.5) {
            // Prioritize quality reduction
            quality -= 0.1;
          } else {
            // Then reduce the size
            width *= 0.9;
            height *= 0.9;
          }
        } while (dataUrl.length > maxSize);

        resolve(dataUrl);
      };
      image.onerror = reject;
      image.src = readerEvent.target.result;
    };
    reader.onerror = reject;
    reader.readAsDataURL(file);
  });
}

export function readFromFile() {
  return new Promise<string>((res, rej) => {
    const fileInput = document.createElement("input");
    fileInput.type = "file";
    fileInput.accept = "application/json";

    fileInput.onchange = (event: any) => {
      const file = event.target.files[0];
      const fileReader = new FileReader();
      fileReader.onload = (e: any) => {
        res(e.target.result);
      };
      fileReader.onerror = (e) => rej(e);
      fileReader.readAsText(file);
    };

    fileInput.click();
  });
}

export function isIOS() {
  const userAgent = navigator.userAgent.toLowerCase();
  return /iphone|ipad|ipod/.test(userAgent);
}

export function useWindowSize() {
  const [size, setSize] = useState({
    width: window.innerWidth,
    height: window.innerHeight,
  });

  useEffect(() => {
    const onResize = () => {
      setSize({
        width: window.innerWidth,
        height: window.innerHeight,
      });
    };

    window.addEventListener("resize", onResize);

    return () => {
      window.removeEventListener("resize", onResize);
    };
  }, []);

  return size;
}

export const MOBILE_MAX_WIDTH = 600;
export function useMobileScreen() {
  const { width } = useWindowSize();

  return width <= MOBILE_MAX_WIDTH;
}

export function isFirefox() {
  return (
    typeof navigator !== "undefined" && /firefox/i.test(navigator.userAgent)
  );
}

export function selectOrCopy(el: HTMLElement, content: string) {
  const currentSelection = window.getSelection();

  if (currentSelection?.type === "Range") {
    return false;
  }

  copyToClipboard(content);

  return true;
}

function getDomContentWidth(dom: HTMLElement) {
  const style = window.getComputedStyle(dom);
  const paddingWidth =
    parseFloat(style.paddingLeft) + parseFloat(style.paddingRight);
  const width = dom.clientWidth - paddingWidth;
  return width;
}

function getOrCreateMeasureDom(id: string, init?: (dom: HTMLElement) => void) {
  let dom = document.getElementById(id);

  if (!dom) {
    dom = document.createElement("span");
    dom.style.position = "absolute";
    dom.style.wordBreak = "break-word";
    dom.style.fontSize = "14px";
    dom.style.transform = "translateY(-200vh)";
    dom.style.pointerEvents = "none";
    dom.style.opacity = "0";
    dom.id = id;
    document.body.appendChild(dom);
    init?.(dom);
  }

  return dom!;
}

export function autoGrowTextArea(dom: HTMLTextAreaElement) {
  const measureDom = getOrCreateMeasureDom("__measure");
  const singleLineDom = getOrCreateMeasureDom("__single_measure", (dom) => {
    dom.innerText = "TEXT_FOR_MEASURE";
  });

  const width = getDomContentWidth(dom);
  measureDom.style.width = width + "px";
  measureDom.innerText = dom.value !== "" ? dom.value : "1";
  measureDom.style.fontSize = dom.style.fontSize;
  const endWithEmptyLine = dom.value.endsWith("\n");
  const height = parseFloat(window.getComputedStyle(measureDom).height);
  const singleLineHeight = parseFloat(
    window.getComputedStyle(singleLineDom).height,
  );

  const rows =
    Math.round(height / singleLineHeight) + (endWithEmptyLine ? 1 : 0);

  return rows;
}

export function getCSSVar(varName: string) {
  return getComputedStyle(document.body).getPropertyValue(varName).trim();
}

/**
 * Detects Macintosh
 */
export function isMacOS(): boolean {
  if (typeof window !== "undefined") {
    let userAgent = window.navigator.userAgent.toLocaleLowerCase();
    const macintosh = /iphone|ipad|ipod|macintosh/.test(userAgent);
    return !!macintosh;
  }
  return false;
}

export function getMessageTextContent(message: RequestMessage) {
  if (typeof message.content === "string") {
    return message.content;
  }
  for (const c of message.content) {
    if (c.type === "text") {
      return c.text ?? "";
    }
  }
  return "";
}

export function getMessageImages(message: RequestMessage): string[] {
  if (typeof message.content === "string") {
    return [];
  }
  const urls: string[] = [];
  for (const c of message.content) {
    if (c.type === "image_url") {
      urls.push(c.image_url?.url ?? "");
    }
  }
  return urls;
}

export function isVisionModel(model: string) {
<<<<<<< HEAD
  // Note: This is a better way using the TypeScript feature instead of `&&` or `||` (ts v5.5.0-dev.20240314 I've been using)

  const visionKeywords = [
    "vision",
    "claude-3",
    "gemini-1.5-pro",
  ];
=======
  const visionKeywords = ["vision", "claude-3"];
  const isGpt4Turbo = model.includes("gpt-4-turbo") && !model.includes("preview");
>>>>>>> 55a93e7b

  return visionKeywords.some((keyword) => model.includes(keyword)) || isGpt4Turbo;
}<|MERGE_RESOLUTION|>--- conflicted
+++ resolved
@@ -290,7 +290,7 @@
 }
 
 export function isVisionModel(model: string) {
-<<<<<<< HEAD
+  
   // Note: This is a better way using the TypeScript feature instead of `&&` or `||` (ts v5.5.0-dev.20240314 I've been using)
 
   const visionKeywords = [
@@ -298,10 +298,8 @@
     "claude-3",
     "gemini-1.5-pro",
   ];
-=======
-  const visionKeywords = ["vision", "claude-3"];
+
   const isGpt4Turbo = model.includes("gpt-4-turbo") && !model.includes("preview");
->>>>>>> 55a93e7b
 
   return visionKeywords.some((keyword) => model.includes(keyword)) || isGpt4Turbo;
 }