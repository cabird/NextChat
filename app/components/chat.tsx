import { useDebouncedCallback } from "use-debounce";
import React, {
  useState,
  useRef,
  useEffect,
  useMemo,
  useCallback,
  Fragment,
  RefObject,
} from "react";

import SendWhiteIcon from "../icons/send-white.svg";
import BrainIcon from "../icons/brain.svg";
import RenameIcon from "../icons/rename.svg";
import ExportIcon from "../icons/share.svg";
import ReturnIcon from "../icons/return.svg";
import CopyIcon from "../icons/copy.svg";
import SpeakIcon from "../icons/speak.svg";
import SpeakStopIcon from "../icons/speak-stop.svg";
import LoadingIcon from "../icons/three-dots.svg";
import LoadingButtonIcon from "../icons/loading.svg";
import PromptIcon from "../icons/prompt.svg";
import MaskIcon from "../icons/mask.svg";
import MaxIcon from "../icons/max.svg";
import MinIcon from "../icons/min.svg";
import ResetIcon from "../icons/reload.svg";
import BreakIcon from "../icons/break.svg";
import SettingsIcon from "../icons/chat-settings.svg";
import DeleteIcon from "../icons/clear.svg";
import PinIcon from "../icons/pin.svg";
import EditIcon from "../icons/rename.svg";
import ConfirmIcon from "../icons/confirm.svg";
import CloseIcon from "../icons/close.svg";
import CancelIcon from "../icons/cancel.svg";
import ImageIcon from "../icons/image.svg";

import LightIcon from "../icons/light.svg";
import DarkIcon from "../icons/dark.svg";
import AutoIcon from "../icons/auto.svg";
import BottomIcon from "../icons/bottom.svg";
import StopIcon from "../icons/pause.svg";
import RobotIcon from "../icons/robot.svg";
import SizeIcon from "../icons/size.svg";
import QualityIcon from "../icons/hd.svg";
import StyleIcon from "../icons/palette.svg";
import PluginIcon from "../icons/plugin.svg";
import ShortcutkeyIcon from "../icons/shortcutkey.svg";
import ReloadIcon from "../icons/reload.svg";

import {
  ChatMessage,
  SubmitKey,
  useChatStore,
  BOT_HELLO,
  createMessage,
  useAccessStore,
  Theme,
  useAppConfig,
  DEFAULT_TOPIC,
  ModelType,
  usePluginStore,
} from "../store";

import {
  copyToClipboard,
  selectOrCopy,
  autoGrowTextArea,
  useMobileScreen,
  getMessageTextContent,
  getMessageImages,
  isVisionModel,
  isDalle3,
  showPlugins,
  safeLocalStorage,
  isFirefox,
} from "../utils";

import { uploadImage as uploadImageRemote } from "@/app/utils/chat";

import dynamic from "next/dynamic";

import { ChatControllerPool } from "../client/controller";
import { DalleSize, DalleQuality, DalleStyle } from "../typing";
import { Prompt, usePromptStore } from "../store/prompt";
import Locale from "../locales";

import { IconButton } from "./button";
import styles from "./chat.module.scss";

import {
  List,
  ListItem,
  Modal,
  Selector,
  showConfirm,
  showPrompt,
  showToast,
} from "./ui-lib";
import { useNavigate } from "react-router-dom";
import {
  CHAT_PAGE_SIZE,
<<<<<<< HEAD
  DEFAULT_TTS_ENGINE,
  ModelProvider,
  LAST_INPUT_KEY,
=======
>>>>>>> b4dc4d34
  Path,
  REQUEST_TIMEOUT_MS,
  UNFINISHED_INPUT,
  ServiceProvider,
} from "../constant";
import { Avatar } from "./emoji";
import { ContextPrompts, MaskAvatar, MaskConfig } from "./mask";
import { useMaskStore } from "../store/mask";
import { ChatCommandPrefix, useChatCommand, useCommand } from "../command";
import { prettyObject } from "../utils/format";
import { ExportMessageModal } from "./exporter";
import { getClientConfig } from "../config/client";
import { useAllModels } from "../utils/hooks";
import { MultimodalContent } from "../client/api";

const localStorage = safeLocalStorage();
import { ClientApi } from "../client/api";
import { createTTSPlayer } from "../utils/audio";
import { MsEdgeTTS, OUTPUT_FORMAT } from "../utils/ms_edge_tts";

const ttsPlayer = createTTSPlayer();

const Markdown = dynamic(async () => (await import("./markdown")).Markdown, {
  loading: () => <LoadingIcon />,
});

export function SessionConfigModel(props: { onClose: () => void }) {
  const chatStore = useChatStore();
  const session = chatStore.currentSession();
  const maskStore = useMaskStore();
  const navigate = useNavigate();

  return (
    <div className="modal-mask">
      <Modal
        title={Locale.Context.Edit}
        onClose={() => props.onClose()}
        actions={[
          <IconButton
            key="reset"
            icon={<ResetIcon />}
            bordered
            text={Locale.Chat.Config.Reset}
            onClick={async () => {
              if (await showConfirm(Locale.Memory.ResetConfirm)) {
                chatStore.updateCurrentSession(
                  (session) => (session.memoryPrompt = ""),
                );
              }
            }}
          />,
          <IconButton
            key="copy"
            icon={<CopyIcon />}
            bordered
            text={Locale.Chat.Config.SaveAs}
            onClick={() => {
              navigate(Path.Masks);
              setTimeout(() => {
                maskStore.create(session.mask);
              }, 500);
            }}
          />,
        ]}
      >
        <MaskConfig
          mask={session.mask}
          updateMask={(updater) => {
            const mask = { ...session.mask };
            updater(mask);
            chatStore.updateCurrentSession((session) => (session.mask = mask));
          }}
          shouldSyncFromGlobal
          extraListItems={
            session.mask.modelConfig.sendMemory ? (
              <ListItem
                className="copyable"
                title={`${Locale.Memory.Title} (${session.lastSummarizeIndex} of ${session.messages.length})`}
                subTitle={session.memoryPrompt || Locale.Memory.EmptyContent}
              ></ListItem>
            ) : (
              <></>
            )
          }
        ></MaskConfig>
      </Modal>
    </div>
  );
}

function PromptToast(props: {
  showToast?: boolean;
  showModal?: boolean;
  setShowModal: (_: boolean) => void;
}) {
  const chatStore = useChatStore();
  const session = chatStore.currentSession();
  const context = session.mask.context;

  return (
    <div className={styles["prompt-toast"]} key="prompt-toast">
      {props.showToast && context.length > 0 && (
        <div
          className={styles["prompt-toast-inner"] + " clickable"}
          role="button"
          onClick={() => props.setShowModal(true)}
        >
          <BrainIcon />
          <span className={styles["prompt-toast-content"]}>
            {Locale.Context.Toast(context.length)}
          </span>
        </div>
      )}
      {props.showModal && (
        <SessionConfigModel onClose={() => props.setShowModal(false)} />
      )}
    </div>
  );
}

function useSubmitHandler() {
  const config = useAppConfig();
  const submitKey = config.submitKey;
  const isComposing = useRef(false);

  useEffect(() => {
    const onCompositionStart = () => {
      isComposing.current = true;
    };
    const onCompositionEnd = () => {
      isComposing.current = false;
    };

    window.addEventListener("compositionstart", onCompositionStart);
    window.addEventListener("compositionend", onCompositionEnd);

    return () => {
      window.removeEventListener("compositionstart", onCompositionStart);
      window.removeEventListener("compositionend", onCompositionEnd);
    };
  }, []);

  const shouldSubmit = (e: React.KeyboardEvent<HTMLTextAreaElement>) => {
    // Fix Chinese input method "Enter" on Safari
    if (e.keyCode == 229) return false;
    if (e.key !== "Enter") return false;
    if (e.key === "Enter" && (e.nativeEvent.isComposing || isComposing.current))
      return false;
    return (
      (config.submitKey === SubmitKey.AltEnter && e.altKey) ||
      (config.submitKey === SubmitKey.CtrlEnter && e.ctrlKey) ||
      (config.submitKey === SubmitKey.ShiftEnter && e.shiftKey) ||
      (config.submitKey === SubmitKey.MetaEnter && e.metaKey) ||
      (config.submitKey === SubmitKey.Enter &&
        !e.altKey &&
        !e.ctrlKey &&
        !e.shiftKey &&
        !e.metaKey)
    );
  };

  return {
    submitKey,
    shouldSubmit,
  };
}

export type RenderPrompt = Pick<Prompt, "title" | "content">;

export function PromptHints(props: {
  prompts: RenderPrompt[];
  onPromptSelect: (prompt: RenderPrompt) => void;
}) {
  const noPrompts = props.prompts.length === 0;
  const [selectIndex, setSelectIndex] = useState(0);
  const selectedRef = useRef<HTMLDivElement>(null);

  useEffect(() => {
    setSelectIndex(0);
  }, [props.prompts.length]);

  useEffect(() => {
    const onKeyDown = (e: KeyboardEvent) => {
      if (noPrompts || e.metaKey || e.altKey || e.ctrlKey) {
        return;
      }
      // arrow up / down to select prompt
      const changeIndex = (delta: number) => {
        e.stopPropagation();
        e.preventDefault();
        const nextIndex = Math.max(
          0,
          Math.min(props.prompts.length - 1, selectIndex + delta),
        );
        setSelectIndex(nextIndex);
        selectedRef.current?.scrollIntoView({
          block: "center",
        });
      };

      if (e.key === "ArrowUp") {
        changeIndex(1);
      } else if (e.key === "ArrowDown") {
        changeIndex(-1);
      } else if (e.key === "Enter") {
        const selectedPrompt = props.prompts.at(selectIndex);
        if (selectedPrompt) {
          props.onPromptSelect(selectedPrompt);
        }
      }
    };

    window.addEventListener("keydown", onKeyDown);

    return () => window.removeEventListener("keydown", onKeyDown);
    // eslint-disable-next-line react-hooks/exhaustive-deps
  }, [props.prompts.length, selectIndex]);

  if (noPrompts) return null;
  return (
    <div className={styles["prompt-hints"]}>
      {props.prompts.map((prompt, i) => (
        <div
          ref={i === selectIndex ? selectedRef : null}
          className={
            styles["prompt-hint"] +
            ` ${i === selectIndex ? styles["prompt-hint-selected"] : ""}`
          }
          key={prompt.title + i.toString()}
          onClick={() => props.onPromptSelect(prompt)}
          onMouseEnter={() => setSelectIndex(i)}
        >
          <div className={styles["hint-title"]}>{prompt.title}</div>
          <div className={styles["hint-content"]}>{prompt.content}</div>
        </div>
      ))}
    </div>
  );
}

function ClearContextDivider() {
  const chatStore = useChatStore();

  return (
    <div
      className={styles["clear-context"]}
      onClick={() =>
        chatStore.updateCurrentSession(
          (session) => (session.clearContextIndex = undefined),
        )
      }
    >
      <div className={styles["clear-context-tips"]}>{Locale.Context.Clear}</div>
      <div className={styles["clear-context-revert-btn"]}>
        {Locale.Context.Revert}
      </div>
    </div>
  );
}

export function ChatAction(props: {
  text: string;
  icon: JSX.Element;
  onClick: () => void;
}) {
  const iconRef = useRef<HTMLDivElement>(null);
  const textRef = useRef<HTMLDivElement>(null);
  const [width, setWidth] = useState({
    full: 16,
    icon: 16,
  });

  function updateWidth() {
    if (!iconRef.current || !textRef.current) return;
    const getWidth = (dom: HTMLDivElement) => dom.getBoundingClientRect().width;
    const textWidth = getWidth(textRef.current);
    const iconWidth = getWidth(iconRef.current);
    setWidth({
      full: textWidth + iconWidth,
      icon: iconWidth,
    });
  }

  return (
    <div
      className={`${styles["chat-input-action"]} clickable`}
      onClick={() => {
        props.onClick();
        setTimeout(updateWidth, 1);
      }}
      onMouseEnter={updateWidth}
      onTouchStart={updateWidth}
      style={
        {
          "--icon-width": `${width.icon}px`,
          "--full-width": `${width.full}px`,
        } as React.CSSProperties
      }
    >
      <div ref={iconRef} className={styles["icon"]}>
        {props.icon}
      </div>
      <div className={styles["text"]} ref={textRef}>
        {props.text}
      </div>
    </div>
  );
}

function useScrollToBottom(
  scrollRef: RefObject<HTMLDivElement>,
  detach: boolean = false,
) {
  // for auto-scroll

  const [autoScroll, setAutoScroll] = useState(true);
  function scrollDomToBottom() {
    const dom = scrollRef.current;
    if (dom) {
      requestAnimationFrame(() => {
        setAutoScroll(true);
        dom.scrollTo(0, dom.scrollHeight);
      });
    }
  }

  // auto scroll
  useEffect(() => {
    if (autoScroll && !detach) {
      scrollDomToBottom();
    }
  });

  return {
    scrollRef,
    autoScroll,
    setAutoScroll,
    scrollDomToBottom,
  };
}

export function ChatActions(props: {
  uploadImage: () => void;
  setAttachImages: (images: string[]) => void;
  setUploading: (uploading: boolean) => void;
  showPromptModal: () => void;
  scrollToBottom: () => void;
  showPromptHints: () => void;
  hitBottom: boolean;
  uploading: boolean;
  setShowShortcutKeyModal: React.Dispatch<React.SetStateAction<boolean>>;
  setUserInput: (input: string) => void;
}) {
  const config = useAppConfig();
  const navigate = useNavigate();
  const chatStore = useChatStore();
  const pluginStore = usePluginStore();

  // switch themes
  const theme = config.theme;
  function nextTheme() {
    const themes = [Theme.Auto, Theme.Light, Theme.Dark];
    const themeIndex = themes.indexOf(theme);
    const nextIndex = (themeIndex + 1) % themes.length;
    const nextTheme = themes[nextIndex];
    config.update((config) => (config.theme = nextTheme));
  }

  // stop all responses
  const couldStop = ChatControllerPool.hasPending();
  const stopAll = () => ChatControllerPool.stopAll();

  // switch model
  const currentModel = chatStore.currentSession().mask.modelConfig.model;
  const currentProviderName =
    chatStore.currentSession().mask.modelConfig?.providerName ||
    ServiceProvider.OpenAI;
  const allModels = useAllModels();
  const models = useMemo(() => {
    const filteredModels = allModels.filter((m) => m.available);
    const defaultModel = filteredModels.find((m) => m.isDefault);

    if (defaultModel) {
      const arr = [
        defaultModel,
        ...filteredModels.filter((m) => m !== defaultModel),
      ];
      return arr;
    } else {
      return filteredModels;
    }
  }, [allModels]);
  const currentModelName = useMemo(() => {
    const model = models.find(
      (m) =>
        m.name == currentModel &&
        m?.provider?.providerName == currentProviderName,
    );
    return model?.displayName ?? "";
  }, [models, currentModel, currentProviderName]);
  const [showModelSelector, setShowModelSelector] = useState(false);
  const [showPluginSelector, setShowPluginSelector] = useState(false);
  const [showUploadImage, setShowUploadImage] = useState(false);

  const [showSizeSelector, setShowSizeSelector] = useState(false);
  const [showQualitySelector, setShowQualitySelector] = useState(false);
  const [showStyleSelector, setShowStyleSelector] = useState(false);
  const dalle3Sizes: DalleSize[] = ["1024x1024", "1792x1024", "1024x1792"];
  const dalle3Qualitys: DalleQuality[] = ["standard", "hd"];
  const dalle3Styles: DalleStyle[] = ["vivid", "natural"];
  const currentSize =
    chatStore.currentSession().mask.modelConfig?.size ?? "1024x1024";
  const currentQuality =
    chatStore.currentSession().mask.modelConfig?.quality ?? "standard";
  const currentStyle =
    chatStore.currentSession().mask.modelConfig?.style ?? "vivid";

  const isMobileScreen = useMobileScreen();

  useEffect(() => {
    const show = isVisionModel(currentModel);
    setShowUploadImage(show);
    if (!show) {
      props.setAttachImages([]);
      props.setUploading(false);
    }

    // if current model is not available
    // switch to first available model
    const isUnavailableModel = !models.some((m) => m.name === currentModel);
    if (isUnavailableModel && models.length > 0) {
      // show next model to default model if exist
      let nextModel = models.find((model) => model.isDefault) || models[0];
      chatStore.updateCurrentSession((session) => {
        session.mask.modelConfig.model = nextModel.name;
        session.mask.modelConfig.providerName = nextModel?.provider
          ?.providerName as ServiceProvider;
      });
      showToast(
        nextModel?.provider?.providerName == "ByteDance"
          ? nextModel.displayName
          : nextModel.name,
      );
    }
  }, [chatStore, currentModel, models]);

  return (
    <div className={styles["chat-input-actions"]}>
      {couldStop && (
        <ChatAction
          onClick={stopAll}
          text={Locale.Chat.InputActions.Stop}
          icon={<StopIcon />}
        />
      )}
      {!props.hitBottom && (
        <ChatAction
          onClick={props.scrollToBottom}
          text={Locale.Chat.InputActions.ToBottom}
          icon={<BottomIcon />}
        />
      )}
      {props.hitBottom && (
        <ChatAction
          onClick={props.showPromptModal}
          text={Locale.Chat.InputActions.Settings}
          icon={<SettingsIcon />}
        />
      )}

      {showUploadImage && (
        <ChatAction
          onClick={props.uploadImage}
          text={Locale.Chat.InputActions.UploadImage}
          icon={props.uploading ? <LoadingButtonIcon /> : <ImageIcon />}
        />
      )}
      <ChatAction
        onClick={nextTheme}
        text={Locale.Chat.InputActions.Theme[theme]}
        icon={
          <>
            {theme === Theme.Auto ? (
              <AutoIcon />
            ) : theme === Theme.Light ? (
              <LightIcon />
            ) : theme === Theme.Dark ? (
              <DarkIcon />
            ) : null}
          </>
        }
      />

      <ChatAction
        onClick={props.showPromptHints}
        text={Locale.Chat.InputActions.Prompt}
        icon={<PromptIcon />}
      />

      <ChatAction
        onClick={() => {
          navigate(Path.Masks);
        }}
        text={Locale.Chat.InputActions.Masks}
        icon={<MaskIcon />}
      />

      <ChatAction
        text={Locale.Chat.InputActions.Clear}
        icon={<BreakIcon />}
        onClick={() => {
          chatStore.updateCurrentSession((session) => {
            if (session.clearContextIndex === session.messages.length) {
              session.clearContextIndex = undefined;
            } else {
              session.clearContextIndex = session.messages.length;
              session.memoryPrompt = ""; // will clear memory
            }
          });
        }}
      />

      <ChatAction
        onClick={() => setShowModelSelector(true)}
        text={currentModelName}
        icon={<RobotIcon />}
      />

      {showModelSelector && (
        <Selector
          defaultSelectedValue={`${currentModel}@${currentProviderName}`}
          items={models.map((m) => ({
            title: `${m.displayName}${
              m?.provider?.providerName
                ? " (" + m?.provider?.providerName + ")"
                : ""
            }`,
            value: `${m.name}@${m?.provider?.providerName}`,
          }))}
          onClose={() => setShowModelSelector(false)}
          onSelection={(s) => {
            if (s.length === 0) return;
            const [model, providerName] = s[0].split("@");
            chatStore.updateCurrentSession((session) => {
              session.mask.modelConfig.model = model as ModelType;
              session.mask.modelConfig.providerName =
                providerName as ServiceProvider;
              session.mask.syncGlobalConfig = false;
            });
            if (providerName == "ByteDance") {
              const selectedModel = models.find(
                (m) =>
                  m.name == model && m?.provider?.providerName == providerName,
              );
              showToast(selectedModel?.displayName ?? "");
            } else {
              showToast(model);
            }
          }}
        />
      )}

      {isDalle3(currentModel) && (
        <ChatAction
          onClick={() => setShowSizeSelector(true)}
          text={currentSize}
          icon={<SizeIcon />}
        />
      )}

      {showSizeSelector && (
        <Selector
          defaultSelectedValue={currentSize}
          items={dalle3Sizes.map((m) => ({
            title: m,
            value: m,
          }))}
          onClose={() => setShowSizeSelector(false)}
          onSelection={(s) => {
            if (s.length === 0) return;
            const size = s[0];
            chatStore.updateCurrentSession((session) => {
              session.mask.modelConfig.size = size;
            });
            showToast(size);
          }}
        />
      )}

      {isDalle3(currentModel) && (
        <ChatAction
          onClick={() => setShowQualitySelector(true)}
          text={currentQuality}
          icon={<QualityIcon />}
        />
      )}

      {showQualitySelector && (
        <Selector
          defaultSelectedValue={currentQuality}
          items={dalle3Qualitys.map((m) => ({
            title: m,
            value: m,
          }))}
          onClose={() => setShowQualitySelector(false)}
          onSelection={(q) => {
            if (q.length === 0) return;
            const quality = q[0];
            chatStore.updateCurrentSession((session) => {
              session.mask.modelConfig.quality = quality;
            });
            showToast(quality);
          }}
        />
      )}

      {isDalle3(currentModel) && (
        <ChatAction
          onClick={() => setShowStyleSelector(true)}
          text={currentStyle}
          icon={<StyleIcon />}
        />
      )}

      {showStyleSelector && (
        <Selector
          defaultSelectedValue={currentStyle}
          items={dalle3Styles.map((m) => ({
            title: m,
            value: m,
          }))}
          onClose={() => setShowStyleSelector(false)}
          onSelection={(s) => {
            if (s.length === 0) return;
            const style = s[0];
            chatStore.updateCurrentSession((session) => {
              session.mask.modelConfig.style = style;
            });
            showToast(style);
          }}
        />
      )}

      {showPlugins(currentProviderName, currentModel) && (
        <ChatAction
          onClick={() => {
            if (pluginStore.getAll().length == 0) {
              navigate(Path.Plugins);
            } else {
              setShowPluginSelector(true);
            }
          }}
          text={Locale.Plugin.Name}
          icon={<PluginIcon />}
        />
      )}
      {showPluginSelector && (
        <Selector
          multiple
          defaultSelectedValue={chatStore.currentSession().mask?.plugin}
          items={pluginStore.getAll().map((item) => ({
            title: `${item?.title}@${item?.version}`,
            value: item?.id,
          }))}
          onClose={() => setShowPluginSelector(false)}
          onSelection={(s) => {
            chatStore.updateCurrentSession((session) => {
              session.mask.plugin = s as string[];
            });
          }}
        />
      )}

      {!isMobileScreen && (
        <ChatAction
          onClick={() => props.setShowShortcutKeyModal(true)}
          text={Locale.Chat.ShortcutKey.Title}
          icon={<ShortcutkeyIcon />}
        />
      )}
    </div>
  );
}

export function EditMessageModal(props: { onClose: () => void }) {
  const chatStore = useChatStore();
  const session = chatStore.currentSession();
  const [messages, setMessages] = useState(session.messages.slice());

  return (
    <div className="modal-mask">
      <Modal
        title={Locale.Chat.EditMessage.Title}
        onClose={props.onClose}
        actions={[
          <IconButton
            text={Locale.UI.Cancel}
            icon={<CancelIcon />}
            key="cancel"
            onClick={() => {
              props.onClose();
            }}
          />,
          <IconButton
            type="primary"
            text={Locale.UI.Confirm}
            icon={<ConfirmIcon />}
            key="ok"
            onClick={() => {
              chatStore.updateCurrentSession(
                (session) => (session.messages = messages),
              );
              props.onClose();
            }}
          />,
        ]}
      >
        <List>
          <ListItem
            title={Locale.Chat.EditMessage.Topic.Title}
            subTitle={Locale.Chat.EditMessage.Topic.SubTitle}
          >
            <input
              type="text"
              value={session.topic}
              onInput={(e) =>
                chatStore.updateCurrentSession(
                  (session) => (session.topic = e.currentTarget.value),
                )
              }
            ></input>
          </ListItem>
        </List>
        <ContextPrompts
          context={messages}
          updateContext={(updater) => {
            const newMessages = messages.slice();
            updater(newMessages);
            setMessages(newMessages);
          }}
        />
      </Modal>
    </div>
  );
}

export function DeleteImageButton(props: { deleteImage: () => void }) {
  return (
    <div className={styles["delete-image"]} onClick={props.deleteImage}>
      <DeleteIcon />
    </div>
  );
}

export function ShortcutKeyModal(props: { onClose: () => void }) {
  const isMac = navigator.platform.toUpperCase().indexOf("MAC") >= 0;
  const shortcuts = [
    {
      title: Locale.Chat.ShortcutKey.newChat,
      keys: isMac ? ["⌘", "Shift", "O"] : ["Ctrl", "Shift", "O"],
    },
    { title: Locale.Chat.ShortcutKey.focusInput, keys: ["Shift", "Esc"] },
    {
      title: Locale.Chat.ShortcutKey.copyLastCode,
      keys: isMac ? ["⌘", "Shift", ";"] : ["Ctrl", "Shift", ";"],
    },
    {
      title: Locale.Chat.ShortcutKey.copyLastMessage,
      keys: isMac ? ["⌘", "Shift", "C"] : ["Ctrl", "Shift", "C"],
    },
    {
      title: Locale.Chat.ShortcutKey.showShortcutKey,
      keys: isMac ? ["⌘", "/"] : ["Ctrl", "/"],
    },
  ];
  return (
    <div className="modal-mask">
      <Modal
        title={Locale.Chat.ShortcutKey.Title}
        onClose={props.onClose}
        actions={[
          <IconButton
            type="primary"
            text={Locale.UI.Confirm}
            icon={<ConfirmIcon />}
            key="ok"
            onClick={() => {
              props.onClose();
            }}
          />,
        ]}
      >
        <div className={styles["shortcut-key-container"]}>
          <div className={styles["shortcut-key-grid"]}>
            {shortcuts.map((shortcut, index) => (
              <div key={index} className={styles["shortcut-key-item"]}>
                <div className={styles["shortcut-key-title"]}>
                  {shortcut.title}
                </div>
                <div className={styles["shortcut-key-keys"]}>
                  {shortcut.keys.map((key, i) => (
                    <div key={i} className={styles["shortcut-key"]}>
                      <span>{key}</span>
                    </div>
                  ))}
                </div>
              </div>
            ))}
          </div>
        </div>
      </Modal>
    </div>
  );
}

function _Chat() {
  type RenderMessage = ChatMessage & { preview?: boolean };

  const chatStore = useChatStore();
  const session = chatStore.currentSession();
  const config = useAppConfig();
  const fontSize = config.fontSize;
  const fontFamily = config.fontFamily;

  const [showExport, setShowExport] = useState(false);

  const inputRef = useRef<HTMLTextAreaElement>(null);
  const [userInput, setUserInput] = useState("");
  const [isLoading, setIsLoading] = useState(false);
  const { submitKey, shouldSubmit } = useSubmitHandler();
  const scrollRef = useRef<HTMLDivElement>(null);
  const isScrolledToBottom = scrollRef?.current
    ? Math.abs(
        scrollRef.current.scrollHeight -
          (scrollRef.current.scrollTop + scrollRef.current.clientHeight),
      ) <= 1
    : false;
  const { setAutoScroll, scrollDomToBottom } = useScrollToBottom(
    scrollRef,
    isScrolledToBottom,
  );
  const [hitBottom, setHitBottom] = useState(true);
  const isMobileScreen = useMobileScreen();
  const navigate = useNavigate();
  const [attachImages, setAttachImages] = useState<string[]>([]);
  const [uploading, setUploading] = useState(false);

  // prompt hints
  const promptStore = usePromptStore();
  const [promptHints, setPromptHints] = useState<RenderPrompt[]>([]);
  const onSearch = useDebouncedCallback(
    (text: string) => {
      const matchedPrompts = promptStore.search(text);
      setPromptHints(matchedPrompts);
    },
    100,
    { leading: true, trailing: true },
  );

  // auto grow input
  const [inputRows, setInputRows] = useState(2);
  const measure = useDebouncedCallback(
    () => {
      const rows = inputRef.current ? autoGrowTextArea(inputRef.current) : 1;
      const inputRows = Math.min(
        20,
        Math.max(2 + Number(!isMobileScreen), rows),
      );
      setInputRows(inputRows);
    },
    100,
    {
      leading: true,
      trailing: true,
    },
  );

  // eslint-disable-next-line react-hooks/exhaustive-deps
  useEffect(measure, [userInput]);

  // chat commands shortcuts
  const chatCommands = useChatCommand({
    new: () => chatStore.newSession(),
    newm: () => navigate(Path.NewChat),
    prev: () => chatStore.nextSession(-1),
    next: () => chatStore.nextSession(1),
    clear: () =>
      chatStore.updateCurrentSession(
        (session) => (session.clearContextIndex = session.messages.length),
      ),
    del: () => chatStore.deleteSession(chatStore.currentSessionIndex),
  });

  // only search prompts when user input is short
  const SEARCH_TEXT_LIMIT = 30;
  const onInput = (text: string) => {
    setUserInput(text);
    const n = text.trim().length;

    // clear search results
    if (n === 0) {
      setPromptHints([]);
    } else if (text.match(ChatCommandPrefix)) {
      setPromptHints(chatCommands.search(text));
    } else if (!config.disablePromptHint && n < SEARCH_TEXT_LIMIT) {
      // check if need to trigger auto completion
      if (text.startsWith("/")) {
        let searchText = text.slice(1);
        onSearch(searchText);
      }
    }
  };

  const doSubmit = (userInput: string) => {
    if (userInput.trim() === "") return;
    const matchCommand = chatCommands.match(userInput);
    if (matchCommand.matched) {
      setUserInput("");
      setPromptHints([]);
      matchCommand.invoke();
      return;
    }
    setIsLoading(true);
    chatStore
      .onUserInput(userInput, attachImages)
      .then(() => setIsLoading(false));
    setAttachImages([]);
    chatStore.setLastInput(userInput);
    setUserInput("");
    setPromptHints([]);
    if (!isMobileScreen) inputRef.current?.focus();
    setAutoScroll(true);
  };

  const onPromptSelect = (prompt: RenderPrompt) => {
    setTimeout(() => {
      setPromptHints([]);

      const matchedChatCommand = chatCommands.match(prompt.content);
      if (matchedChatCommand.matched) {
        // if user is selecting a chat command, just trigger it
        matchedChatCommand.invoke();
        setUserInput("");
      } else {
        // or fill the prompt
        setUserInput(prompt.content);
      }
      inputRef.current?.focus();
    }, 30);
  };

  // stop response
  const onUserStop = (messageId: string) => {
    ChatControllerPool.stop(session.id, messageId);
  };

  useEffect(() => {
    chatStore.updateCurrentSession((session) => {
      const stopTiming = Date.now() - REQUEST_TIMEOUT_MS;
      session.messages.forEach((m) => {
        // check if should stop all stale messages
        if (m.isError || new Date(m.date).getTime() < stopTiming) {
          if (m.streaming) {
            m.streaming = false;
          }

          if (m.content.length === 0) {
            m.isError = true;
            m.content = prettyObject({
              error: true,
              message: "empty response",
            });
          }
        }
      });

      // auto sync mask config from global config
      if (session.mask.syncGlobalConfig) {
        console.log("[Mask] syncing from global, name = ", session.mask.name);
        session.mask.modelConfig = { ...config.modelConfig };
      }
    });
    // eslint-disable-next-line react-hooks/exhaustive-deps
  }, []);

  // check if should send message
  const onInputKeyDown = (e: React.KeyboardEvent<HTMLTextAreaElement>) => {
    // if ArrowUp and no userInput, fill with last input
    if (
      e.key === "ArrowUp" &&
      userInput.length <= 0 &&
      !(e.metaKey || e.altKey || e.ctrlKey)
    ) {
      setUserInput(chatStore.lastInput ?? "");
      e.preventDefault();
      return;
    }
    if (shouldSubmit(e) && promptHints.length === 0) {
      doSubmit(userInput);
      e.preventDefault();
    }
  };
  const onRightClick = (e: any, message: ChatMessage) => {
    // copy to clipboard
    if (selectOrCopy(e.currentTarget, getMessageTextContent(message))) {
      if (userInput.length === 0) {
        setUserInput(getMessageTextContent(message));
      }

      e.preventDefault();
    }
  };

  const deleteMessage = (msgId?: string) => {
    chatStore.updateCurrentSession(
      (session) =>
        (session.messages = session.messages.filter((m) => m.id !== msgId)),
    );
  };

  const onDelete = (msgId: string) => {
    deleteMessage(msgId);
  };

  const onResend = (message: ChatMessage) => {
    // when it is resending a message
    // 1. for a user's message, find the next bot response
    // 2. for a bot's message, find the last user's input
    // 3. delete original user input and bot's message
    // 4. resend the user's input

    const resendingIndex = session.messages.findIndex(
      (m) => m.id === message.id,
    );

    if (resendingIndex < 0 || resendingIndex >= session.messages.length) {
      console.error("[Chat] failed to find resending message", message);
      return;
    }

    let userMessage: ChatMessage | undefined;
    let botMessage: ChatMessage | undefined;

    if (message.role === "assistant") {
      // if it is resending a bot's message, find the user input for it
      botMessage = message;
      for (let i = resendingIndex; i >= 0; i -= 1) {
        if (session.messages[i].role === "user") {
          userMessage = session.messages[i];
          break;
        }
      }
    } else if (message.role === "user") {
      // if it is resending a user's input, find the bot's response
      userMessage = message;
      for (let i = resendingIndex; i < session.messages.length; i += 1) {
        if (session.messages[i].role === "assistant") {
          botMessage = session.messages[i];
          break;
        }
      }
    }

    if (userMessage === undefined) {
      console.error("[Chat] failed to resend", message);
      return;
    }

    // delete the original messages
    deleteMessage(userMessage.id);
    deleteMessage(botMessage?.id);

    // resend the message
    setIsLoading(true);
    const textContent = getMessageTextContent(userMessage);
    const images = getMessageImages(userMessage);
    chatStore.onUserInput(textContent, images).then(() => setIsLoading(false));
    inputRef.current?.focus();
  };

  const onPinMessage = (message: ChatMessage) => {
    chatStore.updateCurrentSession((session) =>
      session.mask.context.push(message),
    );

    showToast(Locale.Chat.Actions.PinToastContent, {
      text: Locale.Chat.Actions.PinToastAction,
      onClick: () => {
        setShowPromptModal(true);
      },
    });
  };

  const accessStore = useAccessStore();
  const [speechStatus, setSpeechStatus] = useState(false);
  const [speechLoading, setSpeechLoading] = useState(false);
  async function openaiSpeech(text: string) {
    if (speechStatus) {
      ttsPlayer.stop();
      setSpeechStatus(false);
    } else {
      var api: ClientApi;
      api = new ClientApi(ModelProvider.GPT);
      const config = useAppConfig.getState();
      setSpeechLoading(true);
      ttsPlayer.init();
      let audioBuffer: ArrayBuffer;
      const { markdownToTxt } = require("markdown-to-txt");
      const textContent = markdownToTxt(text);
      if (config.ttsConfig.engine !== DEFAULT_TTS_ENGINE) {
        const edgeVoiceName = accessStore.edgeVoiceName();
        const tts = new MsEdgeTTS();
        await tts.setMetadata(
          edgeVoiceName,
          OUTPUT_FORMAT.AUDIO_24KHZ_96KBITRATE_MONO_MP3,
        );
        audioBuffer = await tts.toArrayBuffer(textContent);
      } else {
        audioBuffer = await api.llm.speech({
          model: config.ttsConfig.model,
          input: textContent,
          voice: config.ttsConfig.voice,
          speed: config.ttsConfig.speed,
        });
      }
      setSpeechStatus(true);
      ttsPlayer
        .play(audioBuffer, () => {
          setSpeechStatus(false);
        })
        .catch((e) => {
          console.error("[OpenAI Speech]", e);
          showToast(prettyObject(e));
          setSpeechStatus(false);
        })
        .finally(() => setSpeechLoading(false));
    }
  }

  const context: RenderMessage[] = useMemo(() => {
    return session.mask.hideContext ? [] : session.mask.context.slice();
  }, [session.mask.context, session.mask.hideContext]);

  if (
    context.length === 0 &&
    session.messages.at(0)?.content !== BOT_HELLO.content
  ) {
    const copiedHello = Object.assign({}, BOT_HELLO);
    if (!accessStore.isAuthorized()) {
      copiedHello.content = Locale.Error.Unauthorized;
    }
    context.push(copiedHello);
  }

  // preview messages
  const renderMessages = useMemo(() => {
    return context
      .concat(session.messages as RenderMessage[])
      .concat(
        isLoading
          ? [
              {
                ...createMessage({
                  role: "assistant",
                  content: "……",
                }),
                preview: true,
              },
            ]
          : [],
      )
      .concat(
        userInput.length > 0 && config.sendPreviewBubble
          ? [
              {
                ...createMessage({
                  role: "user",
                  content: userInput,
                }),
                preview: true,
              },
            ]
          : [],
      );
  }, [
    config.sendPreviewBubble,
    context,
    isLoading,
    session.messages,
    userInput,
  ]);

  const [msgRenderIndex, _setMsgRenderIndex] = useState(
    Math.max(0, renderMessages.length - CHAT_PAGE_SIZE),
  );
  function setMsgRenderIndex(newIndex: number) {
    newIndex = Math.min(renderMessages.length - CHAT_PAGE_SIZE, newIndex);
    newIndex = Math.max(0, newIndex);
    _setMsgRenderIndex(newIndex);
  }

  const messages = useMemo(() => {
    const endRenderIndex = Math.min(
      msgRenderIndex + 3 * CHAT_PAGE_SIZE,
      renderMessages.length,
    );
    return renderMessages.slice(msgRenderIndex, endRenderIndex);
  }, [msgRenderIndex, renderMessages]);

  const onChatBodyScroll = (e: HTMLElement) => {
    const bottomHeight = e.scrollTop + e.clientHeight;
    const edgeThreshold = e.clientHeight;

    const isTouchTopEdge = e.scrollTop <= edgeThreshold;
    const isTouchBottomEdge = bottomHeight >= e.scrollHeight - edgeThreshold;
    const isHitBottom =
      bottomHeight >= e.scrollHeight - (isMobileScreen ? 4 : 10);

    const prevPageMsgIndex = msgRenderIndex - CHAT_PAGE_SIZE;
    const nextPageMsgIndex = msgRenderIndex + CHAT_PAGE_SIZE;

    if (isTouchTopEdge && !isTouchBottomEdge) {
      setMsgRenderIndex(prevPageMsgIndex);
    } else if (isTouchBottomEdge) {
      setMsgRenderIndex(nextPageMsgIndex);
    }

    setHitBottom(isHitBottom);
    setAutoScroll(isHitBottom);
  };
  function scrollToBottom() {
    setMsgRenderIndex(renderMessages.length - CHAT_PAGE_SIZE);
    scrollDomToBottom();
  }

  // clear context index = context length + index in messages
  const clearContextIndex =
    (session.clearContextIndex ?? -1) >= 0
      ? session.clearContextIndex! + context.length - msgRenderIndex
      : -1;

  const [showPromptModal, setShowPromptModal] = useState(false);

  const clientConfig = useMemo(() => getClientConfig(), []);

  const autoFocus = !isMobileScreen; // wont auto focus on mobile screen
  const showMaxIcon = !isMobileScreen && !clientConfig?.isApp;

  useCommand({
    fill: setUserInput,
    submit: (text) => {
      doSubmit(text);
    },
    code: (text) => {
      if (accessStore.disableFastLink) return;
      console.log("[Command] got code from url: ", text);
      showConfirm(Locale.URLCommand.Code + `code = ${text}`).then((res) => {
        if (res) {
          accessStore.update((access) => (access.accessCode = text));
        }
      });
    },
    settings: (text) => {
      if (accessStore.disableFastLink) return;

      try {
        const payload = JSON.parse(text) as {
          key?: string;
          url?: string;
        };

        console.log("[Command] got settings from url: ", payload);

        if (payload.key || payload.url) {
          showConfirm(
            Locale.URLCommand.Settings +
              `\n${JSON.stringify(payload, null, 4)}`,
          ).then((res) => {
            if (!res) return;
            if (payload.key) {
              accessStore.update(
                (access) => (access.openaiApiKey = payload.key!),
              );
            }
            if (payload.url) {
              accessStore.update((access) => (access.openaiUrl = payload.url!));
            }
            accessStore.update((access) => (access.useCustomConfig = true));
          });
        }
      } catch {
        console.error("[Command] failed to get settings from url: ", text);
      }
    },
  });

  // edit / insert message modal
  const [isEditingMessage, setIsEditingMessage] = useState(false);

  // remember unfinished input
  useEffect(() => {
    // try to load from local storage
    const key = UNFINISHED_INPUT(session.id);
    const mayBeUnfinishedInput = localStorage.getItem(key);
    if (mayBeUnfinishedInput && userInput.length === 0) {
      setUserInput(mayBeUnfinishedInput);
      localStorage.removeItem(key);
    }

    const dom = inputRef.current;
    return () => {
      localStorage.setItem(key, dom?.value ?? "");
    };
    // eslint-disable-next-line react-hooks/exhaustive-deps
  }, []);

  const handlePaste = useCallback(
    async (event: React.ClipboardEvent<HTMLTextAreaElement>) => {
      const currentModel = chatStore.currentSession().mask.modelConfig.model;
      if (!isVisionModel(currentModel)) {
        return;
      }
      const items = (event.clipboardData || window.clipboardData).items;
      for (const item of items) {
        if (item.kind === "file" && item.type.startsWith("image/")) {
          event.preventDefault();
          const file = item.getAsFile();
          if (file) {
            const images: string[] = [];
            images.push(...attachImages);
            images.push(
              ...(await new Promise<string[]>((res, rej) => {
                setUploading(true);
                const imagesData: string[] = [];
                uploadImageRemote(file)
                  .then((dataUrl) => {
                    imagesData.push(dataUrl);
                    setUploading(false);
                    res(imagesData);
                  })
                  .catch((e) => {
                    setUploading(false);
                    rej(e);
                  });
              })),
            );
            const imagesLength = images.length;

            if (imagesLength > 3) {
              images.splice(3, imagesLength - 3);
            }
            setAttachImages(images);
          }
        }
      }
    },
    [attachImages, chatStore],
  );

  async function uploadImage() {
    const images: string[] = [];
    images.push(...attachImages);

    images.push(
      ...(await new Promise<string[]>((res, rej) => {
        const fileInput = document.createElement("input");
        fileInput.type = "file";
        fileInput.accept =
          "image/png, image/jpeg, image/webp, image/heic, image/heif";
        fileInput.multiple = true;
        fileInput.onchange = (event: any) => {
          setUploading(true);
          const files = event.target.files;
          const imagesData: string[] = [];
          for (let i = 0; i < files.length; i++) {
            const file = event.target.files[i];
            uploadImageRemote(file)
              .then((dataUrl) => {
                imagesData.push(dataUrl);
                if (
                  imagesData.length === 3 ||
                  imagesData.length === files.length
                ) {
                  setUploading(false);
                  res(imagesData);
                }
              })
              .catch((e) => {
                setUploading(false);
                rej(e);
              });
          }
        };
        fileInput.click();
      })),
    );

    const imagesLength = images.length;
    if (imagesLength > 3) {
      images.splice(3, imagesLength - 3);
    }
    setAttachImages(images);
  }

  // 快捷键 shortcut keys
  const [showShortcutKeyModal, setShowShortcutKeyModal] = useState(false);

  useEffect(() => {
    const handleKeyDown = (event: any) => {
      // 打开新聊天 command + shift + o
      if (
        (event.metaKey || event.ctrlKey) &&
        event.shiftKey &&
        event.key.toLowerCase() === "o"
      ) {
        event.preventDefault();
        setTimeout(() => {
          chatStore.newSession();
          navigate(Path.Chat);
        }, 10);
      }
      // 聚焦聊天输入 shift + esc
      else if (event.shiftKey && event.key.toLowerCase() === "escape") {
        event.preventDefault();
        inputRef.current?.focus();
      }
      // 复制最后一个代码块 command + shift + ;
      else if (
        (event.metaKey || event.ctrlKey) &&
        event.shiftKey &&
        event.code === "Semicolon"
      ) {
        event.preventDefault();
        const copyCodeButton =
          document.querySelectorAll<HTMLElement>(".copy-code-button");
        if (copyCodeButton.length > 0) {
          copyCodeButton[copyCodeButton.length - 1].click();
        }
      }
      // 复制最后一个回复 command + shift + c
      else if (
        (event.metaKey || event.ctrlKey) &&
        event.shiftKey &&
        event.key.toLowerCase() === "c"
      ) {
        event.preventDefault();
        const lastNonUserMessage = messages
          .filter((message) => message.role !== "user")
          .pop();
        if (lastNonUserMessage) {
          const lastMessageContent = getMessageTextContent(lastNonUserMessage);
          copyToClipboard(lastMessageContent);
        }
      }
      // 展示快捷键 command + /
      else if ((event.metaKey || event.ctrlKey) && event.key === "/") {
        event.preventDefault();
        setShowShortcutKeyModal(true);
      }
    };

    window.addEventListener("keydown", handleKeyDown);

    return () => {
      window.removeEventListener("keydown", handleKeyDown);
    };
  }, [messages, chatStore, navigate]);

  return (
    <div className={styles.chat} key={session.id}>
      <div className="window-header" data-tauri-drag-region>
        {isMobileScreen && (
          <div className="window-actions">
            <div className={"window-action-button"}>
              <IconButton
                icon={<ReturnIcon />}
                bordered
                title={Locale.Chat.Actions.ChatList}
                onClick={() => navigate(Path.Home)}
              />
            </div>
          </div>
        )}

        <div className={`window-header-title ${styles["chat-body-title"]}`}>
          <div
            className={`window-header-main-title ${styles["chat-body-main-title"]}`}
            onClickCapture={() => setIsEditingMessage(true)}
          >
            {!session.topic ? DEFAULT_TOPIC : session.topic}
          </div>
          <div className="window-header-sub-title">
            {Locale.Chat.SubTitle(session.messages.length)}
          </div>
        </div>
        <div className="window-actions">
          <div className="window-action-button">
            <IconButton
              icon={<ReloadIcon />}
              bordered
              title={Locale.Chat.Actions.RefreshTitle}
              onClick={() => {
                showToast(Locale.Chat.Actions.RefreshToast);
                chatStore.summarizeSession(true);
              }}
            />
          </div>
          {!isMobileScreen && (
            <div className="window-action-button">
              <IconButton
                icon={<RenameIcon />}
                bordered
                title={Locale.Chat.EditMessage.Title}
                aria={Locale.Chat.EditMessage.Title}
                onClick={() => setIsEditingMessage(true)}
              />
            </div>
          )}
          <div className="window-action-button">
            <IconButton
              icon={<ExportIcon />}
              bordered
              title={Locale.Chat.Actions.Export}
              onClick={() => {
                setShowExport(true);
              }}
            />
          </div>
          {showMaxIcon && (
            <div className="window-action-button">
              <IconButton
                icon={config.tightBorder ? <MinIcon /> : <MaxIcon />}
                bordered
                title={Locale.Chat.Actions.FullScreen}
                aria={Locale.Chat.Actions.FullScreen}
                onClick={() => {
                  config.update(
                    (config) => (config.tightBorder = !config.tightBorder),
                  );
                }}
              />
            </div>
          )}
        </div>

        <PromptToast
          showToast={!hitBottom}
          showModal={showPromptModal}
          setShowModal={setShowPromptModal}
        />
      </div>

      <div
        className={styles["chat-body"]}
        ref={scrollRef}
        onScroll={(e) => onChatBodyScroll(e.currentTarget)}
        onMouseDown={() => inputRef.current?.blur()}
        onTouchStart={() => {
          inputRef.current?.blur();
          setAutoScroll(false);
        }}
      >
        {messages.map((message, i) => {
          const isUser = message.role === "user";
          const isContext = i < context.length;
          const showActions =
            i > 0 &&
            !(message.preview || message.content.length === 0) &&
            !isContext;
          const showTyping = message.preview || message.streaming;

          const shouldShowClearContextDivider = i === clearContextIndex - 1;

          return (
            <Fragment key={message.id}>
              <div
                className={
                  isUser ? styles["chat-message-user"] : styles["chat-message"]
                }
              >
                <div className={styles["chat-message-container"]}>
                  <div className={styles["chat-message-header"]}>
                    <div className={styles["chat-message-avatar"]}>
                      <div className={styles["chat-message-edit"]}>
                        <IconButton
                          icon={<EditIcon />}
                          aria={Locale.Chat.Actions.Edit}
                          onClick={async () => {
                            const newMessage = await showPrompt(
                              Locale.Chat.Actions.Edit,
                              getMessageTextContent(message),
                              10,
                            );
                            let newContent: string | MultimodalContent[] =
                              newMessage;
                            const images = getMessageImages(message);
                            if (images.length > 0) {
                              newContent = [{ type: "text", text: newMessage }];
                              for (let i = 0; i < images.length; i++) {
                                newContent.push({
                                  type: "image_url",
                                  image_url: {
                                    url: images[i],
                                  },
                                });
                              }
                            }
                            chatStore.updateCurrentSession((session) => {
                              const m = session.mask.context
                                .concat(session.messages)
                                .find((m) => m.id === message.id);
                              if (m) {
                                m.content = newContent;
                              }
                            });
                          }}
                        ></IconButton>
                      </div>
                      {isUser ? (
                        <Avatar avatar={config.avatar} />
                      ) : (
                        <>
                          {["system"].includes(message.role) ? (
                            <Avatar avatar="2699-fe0f" />
                          ) : (
                            <MaskAvatar
                              avatar={session.mask.avatar}
                              model={
                                message.model || session.mask.modelConfig.model
                              }
                            />
                          )}
                        </>
                      )}
                    </div>
                    {!isUser && (
                      <div className={styles["chat-model-name"]}>
                        {message.model}
                      </div>
                    )}

                    {showActions && (
                      <div className={styles["chat-message-actions"]}>
                        <div className={styles["chat-input-actions"]}>
                          {message.streaming ? (
                            <ChatAction
                              text={Locale.Chat.Actions.Stop}
                              icon={<StopIcon />}
                              onClick={() => onUserStop(message.id ?? i)}
                            />
                          ) : (
                            <>
                              <ChatAction
                                text={Locale.Chat.Actions.Retry}
                                icon={<ResetIcon />}
                                onClick={() => onResend(message)}
                              />

                              <ChatAction
                                text={Locale.Chat.Actions.Delete}
                                icon={<DeleteIcon />}
                                onClick={() => onDelete(message.id ?? i)}
                              />

                              <ChatAction
                                text={Locale.Chat.Actions.Pin}
                                icon={<PinIcon />}
                                onClick={() => onPinMessage(message)}
                              />
                              <ChatAction
                                text={Locale.Chat.Actions.Copy}
                                icon={<CopyIcon />}
                                onClick={() =>
                                  copyToClipboard(
                                    getMessageTextContent(message),
                                  )
                                }
                              />
                              {config.ttsConfig.enable && (
                                <ChatAction
                                  text={
                                    speechStatus
                                      ? Locale.Chat.Actions.StopSpeech
                                      : Locale.Chat.Actions.Speech
                                  }
                                  icon={
                                    speechStatus ? (
                                      <SpeakStopIcon />
                                    ) : (
                                      <SpeakIcon />
                                    )
                                  }
                                  onClick={() =>
                                    openaiSpeech(getMessageTextContent(message))
                                  }
                                />
                              )}
                            </>
                          )}
                        </div>
                      </div>
                    )}
                  </div>
                  {message?.tools?.length == 0 && showTyping && (
                    <div className={styles["chat-message-status"]}>
                      {Locale.Chat.Typing}
                    </div>
                  )}
                  {/*@ts-ignore*/}
                  {message?.tools?.length > 0 && (
                    <div className={styles["chat-message-tools"]}>
                      {message?.tools?.map((tool) => (
                        <div
                          key={tool.id}
                          className={styles["chat-message-tool"]}
                        >
                          {tool.isError === false ? (
                            <ConfirmIcon />
                          ) : tool.isError === true ? (
                            <CloseIcon />
                          ) : (
                            <LoadingButtonIcon />
                          )}
                          <span>{tool?.function?.name}</span>
                        </div>
                      ))}
                    </div>
                  )}
                  <div className={styles["chat-message-item"]}>
                    <Markdown
                      key={message.streaming ? "loading" : "done"}
                      content={getMessageTextContent(message)}
                      loading={
                        (message.preview || message.streaming) &&
                        message.content.length === 0 &&
                        !isUser
                      }
                      //   onContextMenu={(e) => onRightClick(e, message)} // hard to use
                      onDoubleClickCapture={() => {
                        if (!isMobileScreen) return;
                        setUserInput(getMessageTextContent(message));
                      }}
                      fontSize={fontSize}
                      fontFamily={fontFamily}
                      parentRef={scrollRef}
                      defaultShow={i >= messages.length - 6}
                    />
                    {getMessageImages(message).length == 1 && (
                      <img
                        className={styles["chat-message-item-image"]}
                        src={getMessageImages(message)[0]}
                        alt=""
                      />
                    )}
                    {getMessageImages(message).length > 1 && (
                      <div
                        className={styles["chat-message-item-images"]}
                        style={
                          {
                            "--image-count": getMessageImages(message).length,
                          } as React.CSSProperties
                        }
                      >
                        {getMessageImages(message).map((image, index) => {
                          return (
                            <img
                              className={
                                styles["chat-message-item-image-multi"]
                              }
                              key={index}
                              src={image}
                              alt=""
                            />
                          );
                        })}
                      </div>
                    )}
                  </div>

                  <div className={styles["chat-message-action-date"]}>
                    {isContext
                      ? Locale.Chat.IsContext
                      : message.date.toLocaleString()}
                  </div>
                </div>
              </div>
              {shouldShowClearContextDivider && <ClearContextDivider />}
            </Fragment>
          );
        })}
      </div>

      <div className={styles["chat-input-panel"]}>
        <PromptHints prompts={promptHints} onPromptSelect={onPromptSelect} />

        <ChatActions
          uploadImage={uploadImage}
          setAttachImages={setAttachImages}
          setUploading={setUploading}
          showPromptModal={() => setShowPromptModal(true)}
          scrollToBottom={scrollToBottom}
          hitBottom={hitBottom}
          uploading={uploading}
          showPromptHints={() => {
            // Click again to close
            if (promptHints.length > 0) {
              setPromptHints([]);
              return;
            }

            inputRef.current?.focus();
            setUserInput("/");
            onSearch("");
          }}
          setShowShortcutKeyModal={setShowShortcutKeyModal}
          setUserInput={setUserInput}
        />
        <label
          className={`${styles["chat-input-panel-inner"]} ${
            attachImages.length != 0
              ? styles["chat-input-panel-inner-attach"]
              : ""
          }`}
          htmlFor="chat-input"
        >
          <textarea
            id="chat-input"
            ref={inputRef}
            className={styles["chat-input"]}
            placeholder={Locale.Chat.Input(submitKey)}
            onInput={(e) => onInput(e.currentTarget.value)}
            value={userInput}
            onKeyDown={onInputKeyDown}
            onFocus={scrollToBottom}
            onClick={scrollToBottom}
            onPaste={handlePaste}
            rows={inputRows}
            autoFocus={autoFocus}
            style={{
              fontSize: config.fontSize,
              fontFamily: config.fontFamily,
            }}
          />
          {attachImages.length != 0 && (
            <div className={styles["attach-images"]}>
              {attachImages.map((image, index) => {
                return (
                  <div
                    key={index}
                    className={styles["attach-image"]}
                    style={{ backgroundImage: `url("${image}")` }}
                  >
                    <div className={styles["attach-image-mask"]}>
                      <DeleteImageButton
                        deleteImage={() => {
                          setAttachImages(
                            attachImages.filter((_, i) => i !== index),
                          );
                        }}
                      />
                    </div>
                  </div>
                );
              })}
            </div>
          )}
          <IconButton
            icon={<SendWhiteIcon />}
            text={Locale.Chat.Send}
            className={styles["chat-input-send"]}
            type="primary"
            onClick={() => doSubmit(userInput)}
          />
        </label>
      </div>

      {showExport && (
        <ExportMessageModal onClose={() => setShowExport(false)} />
      )}

      {isEditingMessage && (
        <EditMessageModal
          onClose={() => {
            setIsEditingMessage(false);
          }}
        />
      )}

      {showShortcutKeyModal && (
        <ShortcutKeyModal onClose={() => setShowShortcutKeyModal(false)} />
      )}
    </div>
  );
}

export function Chat() {
  const chatStore = useChatStore();
  const sessionIndex = chatStore.currentSessionIndex;
  return <_Chat key={sessionIndex}></_Chat>;
}<|MERGE_RESOLUTION|>--- conflicted
+++ resolved
@@ -72,7 +72,6 @@
   isDalle3,
   showPlugins,
   safeLocalStorage,
-  isFirefox,
 } from "../utils";
 
 import { uploadImage as uploadImageRemote } from "@/app/utils/chat";
@@ -99,12 +98,8 @@
 import { useNavigate } from "react-router-dom";
 import {
   CHAT_PAGE_SIZE,
-<<<<<<< HEAD
   DEFAULT_TTS_ENGINE,
   ModelProvider,
-  LAST_INPUT_KEY,
-=======
->>>>>>> b4dc4d34
   Path,
   REQUEST_TIMEOUT_MS,
   UNFINISHED_INPUT,
